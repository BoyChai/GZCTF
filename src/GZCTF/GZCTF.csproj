--- conflicted
+++ resolved
@@ -54,9 +54,7 @@
             <PrivateAssets>all</PrivateAssets>
             <IncludeAssets>runtime; build; native; contentfiles; analyzers; buildtransitive</IncludeAssets>
         </PackageReference>
-<<<<<<< HEAD
         <PackageReference Include="Pomelo.EntityFrameworkCore.MySql" />
-=======
         <PackageReference Include="OpenTelemetry.Exporter.Console" />
         <PackageReference Include="OpenTelemetry.Exporter.OpenTelemetryProtocol" />
         <PackageReference Include="OpenTelemetry.Exporter.Prometheus.AspNetCore" />
@@ -67,7 +65,6 @@
         <PackageReference Include="OpenTelemetry.Instrumentation.Process" />
         <PackageReference Include="OpenTelemetry.Instrumentation.Runtime" />
         <PackageReference Include="OpenTelemetry.Instrumentation.StackExchangeRedis" />
->>>>>>> acf84ccb
         <PackageReference Include="Serilog.AspNetCore" />
         <PackageReference Include="Serilog.Expressions" />
         <PackageReference Include="Serilog.Extensions.Logging" />
