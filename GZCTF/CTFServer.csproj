--- conflicted
+++ resolved
@@ -1,13 +1,8 @@
 ﻿<Project Sdk="Microsoft.NET.Sdk.Web">
 
   <PropertyGroup>
-<<<<<<< HEAD
     <TargetFramework>net7.0</TargetFramework>
-    <AssemblyVersion>0.11.4</AssemblyVersion>
-=======
-    <TargetFramework>net6.0</TargetFramework>
     <AssemblyVersion>0.11.5</AssemblyVersion>
->>>>>>> 79436715
     <Description>GZ::CTF $(VITE_APP_GIT_NAME)-$(VITE_APP_GIT_SHA) build at $(VITE_APP_BUILD_TIMESTAMP)</Description>
     <Nullable>enable</Nullable>
     <ImplicitUsings>enable</ImplicitUsings>
