--- conflicted
+++ resolved
@@ -94,10 +94,6 @@
 
   const captain = teamInfo?.members?.filter((x) => x.captain).at(0);
   const crew = teamInfo?.members?.filter((x) => !x.captain);
-<<<<<<< HEAD
-
-=======
->>>>>>> 7d257b56
 
   useEffect(() => {
     setTeamInfo(team);
